% elGram = f120ElectrodogramFunc(par, ampIn)
% Generate scope-like electrodogram from matrix of F120 amplitude frame. 
% Amplitude frames are expected to represent the amplitude( pair)s for each
% channel by a pair of consecutive rows each (as provided e.g. by 
% F120MappingUnit)
%
% Input:
%   par - parameter object/struct
%   ampIn - 2*nChan x nFtFrames matrix of stimulation amplitudes [uA]
%
% Fields of par:
%   channelOrder - 1 x nChan vector defining the firing order among channels  
%                  [1..nChan, unique] [[1 5 9 13 2 6 10 14 3 7 11 15 4 8 12]]
%   outputFs - output sampling frequency; [] for native FT rate  [Hz] [[]]
%              (resampling is done using zero-order hold method)
%   cathodicFirst - start biphasic pulse with cathodic phase [bool] [true]
%   resistance - load-board resistance; [] (or 1) to return values in uA  [Ohm] [[]]
%   enablePlot - generate electrodogram plot? [bool] 
%   colorScheme - color scheme for plot; [1..4] 1/2 more subdued, 3/4 more strident colors; odd/even affects color order
%
% Output: 
%   elGram - 16 x nSamp matrix of electrode current flow; [uA]/[V] depending on resistance 

% Change log:
% 16 Aug 2019, PH - created
% 08 Oct 2019, PH - added color scheme option 
%                 - improved plotting performance
function elGram = f120ElectrodogramFunc(par, ampIn)
    strat = par.parent;
    
    fsOut = par.outputFs;
    rOut = par.resistance;
    nFrameFt = size(ampIn,2);
    nChan = strat.nChan;
    pulseWidth = strat.pulseWidth;  % us
    phasesPerCyc = 2 * nChan;
    dtIn = (phasesPerCyc * pulseWidth * 1e-6); % s  
    durIn = nFrameFt * dtIn;
    chanOrder = par.channelOrder;
    
    
    % restriction: only 15 channels strategy supported
    assert(nChan == 15, 'Only strategies 15 channels are supported.');
    % check consistency
    assert(length(chanOrder) == nChan, 'length(channelOrder) (%g) must match nChan (%g)', ...
                                        length(chanOrder), nChan);

    nFrameOut = nFrameFt * phasesPerCyc;
    idxLowEl   = 1 : 15;   % index of low (apical) electrode per channel
    idxHighEl  = 2 : 16;   % index of low (apical) electrode per channel
    nEl = 16;
    
    % assemble matrix of "Dirac impulses" 
    elGram = zeros(nFrameOut, nEl);
    for iCh = 1:nChan
        phaseOffset = 2*(chanOrder(iCh)-1) + 1;
        elGram(phaseOffset:phasesPerCyc:end, idxLowEl(iCh))  = ampIn(2*iCh-1, :)';
        elGram(phaseOffset:phasesPerCyc:end, idxHighEl(iCh)) = ampIn(2*iCh, :)';       
    end
    
    % convolve with biphasic pulse template
    if par.cathodicFirst
        kernel = [-1 1];
    else
        kernel = [1 -1];        
    end
    elGram = filter(kernel, 1, elGram);  % elGram has size nSamp x 16 
    
    % resample (zero-order hold)
    if ~isempty(fsOut)
        dtOut = 1/fsOut;
        tPhase = (0:nFrameOut-1) * pulseWidth*1e-6; %  (pulse width in us)
        tOut = (0 : floor(durIn/dtOut)-1) * dtOut;       
        elGram = interp1(tPhase, elGram, tOut, 'previous', 'extrap');
    else
        tOut = (0:nFrameOut-1) * pulseWidth*1e-6;
    end
    
    % apply load-board resistance 
    if ~isempty(rOut)
        elGram = elGram*1e-6 * rOut;  %  [A * Ohm]
    end
    
    elGram = sparse(elGram); % make sparse and 'horizontal'
    
    if par.enablePlot 
        figure;
        cols = myColorMap(par.colorScheme); % apply magical 16-element color map (see below)
        
        hSub1 = subplot(5, 1, 1:4); hold on;
        hSub2 = subplot(5, 1, 5); hold on;
        set(hSub1, 'ColorOrder', cols);
        set(hSub2, 'ColorOrder', cols);          
        normalizer = 2 * max(abs(elGram(:))) * 1.01;
        
        % naively:
        % stairs(hSub1, tOut, bsxfun(@plus, elGram / normalizer, (1 : 16)));   % nomalize and offset channels
        % stairs(hSub2, tOut, elGram);            
        
        % more efficient (fewer line segments, faster drawing)
        for iEl = 1:16
                idxChange = find(diff(elGram(:,iEl)));
                
                % create line segments only where change occurs
                
<<<<<<< HEAD
                % changed due to addition shape incompatability in 2015b
                % (and previous?)
                idxPlotX = [1, reshape([idxChange'; idxChange'] + [1; 1], 1, 2*length(idxChange)), length(tOut)];
                idxPlotY = [1, reshape([idxChange'; idxChange'] + [0; 1], 1, 2*length(idxChange)), length(tOut)];
=======
                % doc
                idxPlotX = [1, reshape(bsxfun(@plus,idxChange',[1; 1]), 1, 2*length(idxChange)), length(tOut)];
                idxPlotY = [1, reshape(bsxfun(@plus,idxChange',[0; 1]), 1, 2*length(idxChange)), length(tOut)];
>>>>>>> b8647564
                
                xx = tOut(idxPlotX);
                yy = elGram(idxPlotY, iEl);
                plot(hSub1, xx, yy  / normalizer + iEl);
                plot(hSub2, xx, yy);
        end

        ylim(hSub1, [0.5 16.5]);
        set(hSub1, 'YTick', 1:16);
        set(hSub1, 'XLimMode', 'auto');
        ylabel(hSub1, 'Normalized output');
        if isempty(rOut)
            ylabel('Current [{\mu}A]');
        else
            ylabel('Voltage [V]');
        end
        xlabel(hSub2, 'Time [s]');
        set(hSub2, 'XLimMode', 'auto');
        linkaxes([hSub1, hSub2], 'x');
    end
    
    elGram = elGram.';
end


function C = myColorMap(scheme)
if (scheme <= 2) % subdued tones
    C = [
        0.1216      0.4706      0.8059  ;
        0.6510      0.8078      0.8902  ;
        0.4118      0.6745      0.6314  ;
        0.2000      0.7275      0.1725  ;
        0.6980      0.8745      0.5412  ;
        0.5922      0.6157      0.3882  ;
        0.9702      0.2020      0.1798  ;
        0.9843      0.6039      0.6000  ;
        0.9373      0.4275      0.2745  ;
        1.0000      0.5980      0       ;
        0.9922      0.7490      0.4353  ;
        0.9412      0.6000      0.4196  ;
        0.5657      0.2392      0.7039  ;
        0.7422      0.5480      0.7892  ;
        0.7098      0.6196      0.6039  ;
        0.7441      0.3990      0.2069  ;
        ];
    if (scheme == 2)
        C = C([1,4,7,10,13,16,3,6,9,12,14,15,2,5,8,11],:);
    end
else % strident tones
    C = [
        0.1216      0.4706      0.8059  ;
        0.0         0.82        0.78    ;
        0.2000      0.7275      0.1725  ;
        1.0000      0.6480      0       ;
        0.7441      0.3990      0.2069  ;
        0.9702      0.2520      0.1798  ;
        0.9800      0.07        0.75	;
        0.4557      0.2392      0.8539	;
        0.4510      0.8078      0.9902  ;
        0.6         0.92        0.87    ;
        0.6980      0.8745      0.5412  ;
        0.9922      0.7490      0.4353  ;
        0.7373      0.5775      0.3745  ;
        1.0000      0.6039      0.5000  ;
        1.0000      0.52        0.85    ;
        0.7422      0.5480      0.7892  ;
        ];
    if (scheme == 3)
        C = C([1 9 2 10 3 11 4 12 5 13 6 14 7 15 8 16],:);
    end
    
end
end<|MERGE_RESOLUTION|>--- conflicted
+++ resolved
@@ -1,188 +1,181 @@
-% elGram = f120ElectrodogramFunc(par, ampIn)
-% Generate scope-like electrodogram from matrix of F120 amplitude frame. 
-% Amplitude frames are expected to represent the amplitude( pair)s for each
-% channel by a pair of consecutive rows each (as provided e.g. by 
-% F120MappingUnit)
-%
-% Input:
-%   par - parameter object/struct
-%   ampIn - 2*nChan x nFtFrames matrix of stimulation amplitudes [uA]
-%
-% Fields of par:
-%   channelOrder - 1 x nChan vector defining the firing order among channels  
-%                  [1..nChan, unique] [[1 5 9 13 2 6 10 14 3 7 11 15 4 8 12]]
-%   outputFs - output sampling frequency; [] for native FT rate  [Hz] [[]]
-%              (resampling is done using zero-order hold method)
-%   cathodicFirst - start biphasic pulse with cathodic phase [bool] [true]
-%   resistance - load-board resistance; [] (or 1) to return values in uA  [Ohm] [[]]
-%   enablePlot - generate electrodogram plot? [bool] 
-%   colorScheme - color scheme for plot; [1..4] 1/2 more subdued, 3/4 more strident colors; odd/even affects color order
-%
-% Output: 
-%   elGram - 16 x nSamp matrix of electrode current flow; [uA]/[V] depending on resistance 
-
-% Change log:
-% 16 Aug 2019, PH - created
-% 08 Oct 2019, PH - added color scheme option 
-%                 - improved plotting performance
-function elGram = f120ElectrodogramFunc(par, ampIn)
-    strat = par.parent;
-    
-    fsOut = par.outputFs;
-    rOut = par.resistance;
-    nFrameFt = size(ampIn,2);
-    nChan = strat.nChan;
-    pulseWidth = strat.pulseWidth;  % us
-    phasesPerCyc = 2 * nChan;
-    dtIn = (phasesPerCyc * pulseWidth * 1e-6); % s  
-    durIn = nFrameFt * dtIn;
-    chanOrder = par.channelOrder;
-    
-    
-    % restriction: only 15 channels strategy supported
-    assert(nChan == 15, 'Only strategies 15 channels are supported.');
-    % check consistency
-    assert(length(chanOrder) == nChan, 'length(channelOrder) (%g) must match nChan (%g)', ...
-                                        length(chanOrder), nChan);
-
-    nFrameOut = nFrameFt * phasesPerCyc;
-    idxLowEl   = 1 : 15;   % index of low (apical) electrode per channel
-    idxHighEl  = 2 : 16;   % index of low (apical) electrode per channel
-    nEl = 16;
-    
-    % assemble matrix of "Dirac impulses" 
-    elGram = zeros(nFrameOut, nEl);
-    for iCh = 1:nChan
-        phaseOffset = 2*(chanOrder(iCh)-1) + 1;
-        elGram(phaseOffset:phasesPerCyc:end, idxLowEl(iCh))  = ampIn(2*iCh-1, :)';
-        elGram(phaseOffset:phasesPerCyc:end, idxHighEl(iCh)) = ampIn(2*iCh, :)';       
-    end
-    
-    % convolve with biphasic pulse template
-    if par.cathodicFirst
-        kernel = [-1 1];
-    else
-        kernel = [1 -1];        
-    end
-    elGram = filter(kernel, 1, elGram);  % elGram has size nSamp x 16 
-    
-    % resample (zero-order hold)
-    if ~isempty(fsOut)
-        dtOut = 1/fsOut;
-        tPhase = (0:nFrameOut-1) * pulseWidth*1e-6; %  (pulse width in us)
-        tOut = (0 : floor(durIn/dtOut)-1) * dtOut;       
-        elGram = interp1(tPhase, elGram, tOut, 'previous', 'extrap');
-    else
-        tOut = (0:nFrameOut-1) * pulseWidth*1e-6;
-    end
-    
-    % apply load-board resistance 
-    if ~isempty(rOut)
-        elGram = elGram*1e-6 * rOut;  %  [A * Ohm]
-    end
-    
-    elGram = sparse(elGram); % make sparse and 'horizontal'
-    
-    if par.enablePlot 
-        figure;
-        cols = myColorMap(par.colorScheme); % apply magical 16-element color map (see below)
-        
-        hSub1 = subplot(5, 1, 1:4); hold on;
-        hSub2 = subplot(5, 1, 5); hold on;
-        set(hSub1, 'ColorOrder', cols);
-        set(hSub2, 'ColorOrder', cols);          
-        normalizer = 2 * max(abs(elGram(:))) * 1.01;
-        
-        % naively:
-        % stairs(hSub1, tOut, bsxfun(@plus, elGram / normalizer, (1 : 16)));   % nomalize and offset channels
-        % stairs(hSub2, tOut, elGram);            
-        
-        % more efficient (fewer line segments, faster drawing)
-        for iEl = 1:16
-                idxChange = find(diff(elGram(:,iEl)));
-                
-                % create line segments only where change occurs
-                
-<<<<<<< HEAD
-                % changed due to addition shape incompatability in 2015b
-                % (and previous?)
-                idxPlotX = [1, reshape([idxChange'; idxChange'] + [1; 1], 1, 2*length(idxChange)), length(tOut)];
-                idxPlotY = [1, reshape([idxChange'; idxChange'] + [0; 1], 1, 2*length(idxChange)), length(tOut)];
-=======
-                % doc
-                idxPlotX = [1, reshape(bsxfun(@plus,idxChange',[1; 1]), 1, 2*length(idxChange)), length(tOut)];
-                idxPlotY = [1, reshape(bsxfun(@plus,idxChange',[0; 1]), 1, 2*length(idxChange)), length(tOut)];
->>>>>>> b8647564
-                
-                xx = tOut(idxPlotX);
-                yy = elGram(idxPlotY, iEl);
-                plot(hSub1, xx, yy  / normalizer + iEl);
-                plot(hSub2, xx, yy);
-        end
-
-        ylim(hSub1, [0.5 16.5]);
-        set(hSub1, 'YTick', 1:16);
-        set(hSub1, 'XLimMode', 'auto');
-        ylabel(hSub1, 'Normalized output');
-        if isempty(rOut)
-            ylabel('Current [{\mu}A]');
-        else
-            ylabel('Voltage [V]');
-        end
-        xlabel(hSub2, 'Time [s]');
-        set(hSub2, 'XLimMode', 'auto');
-        linkaxes([hSub1, hSub2], 'x');
-    end
-    
-    elGram = elGram.';
-end
-
-
-function C = myColorMap(scheme)
-if (scheme <= 2) % subdued tones
-    C = [
-        0.1216      0.4706      0.8059  ;
-        0.6510      0.8078      0.8902  ;
-        0.4118      0.6745      0.6314  ;
-        0.2000      0.7275      0.1725  ;
-        0.6980      0.8745      0.5412  ;
-        0.5922      0.6157      0.3882  ;
-        0.9702      0.2020      0.1798  ;
-        0.9843      0.6039      0.6000  ;
-        0.9373      0.4275      0.2745  ;
-        1.0000      0.5980      0       ;
-        0.9922      0.7490      0.4353  ;
-        0.9412      0.6000      0.4196  ;
-        0.5657      0.2392      0.7039  ;
-        0.7422      0.5480      0.7892  ;
-        0.7098      0.6196      0.6039  ;
-        0.7441      0.3990      0.2069  ;
-        ];
-    if (scheme == 2)
-        C = C([1,4,7,10,13,16,3,6,9,12,14,15,2,5,8,11],:);
-    end
-else % strident tones
-    C = [
-        0.1216      0.4706      0.8059  ;
-        0.0         0.82        0.78    ;
-        0.2000      0.7275      0.1725  ;
-        1.0000      0.6480      0       ;
-        0.7441      0.3990      0.2069  ;
-        0.9702      0.2520      0.1798  ;
-        0.9800      0.07        0.75	;
-        0.4557      0.2392      0.8539	;
-        0.4510      0.8078      0.9902  ;
-        0.6         0.92        0.87    ;
-        0.6980      0.8745      0.5412  ;
-        0.9922      0.7490      0.4353  ;
-        0.7373      0.5775      0.3745  ;
-        1.0000      0.6039      0.5000  ;
-        1.0000      0.52        0.85    ;
-        0.7422      0.5480      0.7892  ;
-        ];
-    if (scheme == 3)
-        C = C([1 9 2 10 3 11 4 12 5 13 6 14 7 15 8 16],:);
-    end
-    
-end
-end+% elGram = f120ElectrodogramFunc(par, ampIn)
+% Generate scope-like electrodogram from matrix of F120 amplitude frame. 
+% Amplitude frames are expected to represent the amplitude( pair)s for each
+% channel by a pair of consecutive rows each (as provided e.g. by 
+% F120MappingUnit)
+%
+% Input:
+%   par - parameter object/struct
+%   ampIn - 2*nChan x nFtFrames matrix of stimulation amplitudes [uA]
+%
+% Fields of par:
+%   channelOrder - 1 x nChan vector defining the firing order among channels  
+%                  [1..nChan, unique] [[1 5 9 13 2 6 10 14 3 7 11 15 4 8 12]]
+%   outputFs - output sampling frequency; [] for native FT rate  [Hz] [[]]
+%              (resampling is done using zero-order hold method)
+%   cathodicFirst - start biphasic pulse with cathodic phase [bool] [true]
+%   resistance - load-board resistance; [] (or 1) to return values in uA  [Ohm] [[]]
+%   enablePlot - generate electrodogram plot? [bool] 
+%   colorScheme - color scheme for plot; [1..4] 1/2 more subdued, 3/4 more strident colors; odd/even affects color order
+%
+% Output: 
+%   elGram - 16 x nSamp matrix of electrode current flow; [uA]/[V] depending on resistance 
+
+% Change log:
+% 16 Aug 2019, PH - created
+% 08 Oct 2019, PH - added color scheme option 
+%                 - improved plotting performance
+function elGram = f120ElectrodogramFunc(par, ampIn)
+    strat = par.parent;
+    
+    fsOut = par.outputFs;
+    rOut = par.resistance;
+    nFrameFt = size(ampIn,2);
+    nChan = strat.nChan;
+    pulseWidth = strat.pulseWidth;  % us
+    phasesPerCyc = 2 * nChan;
+    dtIn = (phasesPerCyc * pulseWidth * 1e-6); % s  
+    durIn = nFrameFt * dtIn;
+    chanOrder = par.channelOrder;
+    
+    
+    % restriction: only 15 channels strategy supported
+    assert(nChan == 15, 'Only strategies 15 channels are supported.');
+    % check consistency
+    assert(length(chanOrder) == nChan, 'length(channelOrder) (%g) must match nChan (%g)', ...
+                                        length(chanOrder), nChan);
+
+    nFrameOut = nFrameFt * phasesPerCyc;
+    idxLowEl   = 1 : 15;   % index of low (apical) electrode per channel
+    idxHighEl  = 2 : 16;   % index of low (apical) electrode per channel
+    nEl = 16;
+    
+    % assemble matrix of "Dirac impulses" 
+    elGram = zeros(nFrameOut, nEl);
+    for iCh = 1:nChan
+        phaseOffset = 2*(chanOrder(iCh)-1) + 1;
+        elGram(phaseOffset:phasesPerCyc:end, idxLowEl(iCh))  = ampIn(2*iCh-1, :)';
+        elGram(phaseOffset:phasesPerCyc:end, idxHighEl(iCh)) = ampIn(2*iCh, :)';       
+    end
+    
+    % convolve with biphasic pulse template
+    if par.cathodicFirst
+        kernel = [-1 1];
+    else
+        kernel = [1 -1];        
+    end
+    elGram = filter(kernel, 1, elGram);  % elGram has size nSamp x 16 
+    
+    % resample (zero-order hold)
+    if ~isempty(fsOut)
+        dtOut = 1/fsOut;
+        tPhase = (0:nFrameOut-1) * pulseWidth*1e-6; %  (pulse width in us)
+        tOut = (0 : floor(durIn/dtOut)-1) * dtOut;       
+        elGram = interp1(tPhase, elGram, tOut, 'previous', 'extrap');
+    else
+        tOut = (0:nFrameOut-1) * pulseWidth*1e-6;
+    end
+    
+    % apply load-board resistance 
+    if ~isempty(rOut)
+        elGram = elGram*1e-6 * rOut;  %  [A * Ohm]
+    end
+    
+    elGram = sparse(elGram); % make sparse and 'horizontal'
+    
+    if par.enablePlot 
+        figure;
+        cols = myColorMap(par.colorScheme); % apply magical 16-element color map (see below)
+        
+        hSub1 = subplot(5, 1, 1:4); hold on;
+        hSub2 = subplot(5, 1, 5); hold on;
+        set(hSub1, 'ColorOrder', cols);
+        set(hSub2, 'ColorOrder', cols);          
+        normalizer = 2 * max(abs(elGram(:))) * 1.01;
+        
+        % naively:
+        % stairs(hSub1, tOut, bsxfun(@plus, elGram / normalizer, (1 : 16)));   % nomalize and offset channels
+        % stairs(hSub2, tOut, elGram);            
+        
+        % more efficient (fewer line segments, faster drawing)
+        for iEl = 1:16
+                idxChange = find(diff(elGram(:,iEl)));
+                
+                % create line segments only where change occurs
+                
+                % doc
+                idxPlotX = [1, reshape(bsxfun(@plus,idxChange',[1; 1]), 1, 2*length(idxChange)), length(tOut)];
+                idxPlotY = [1, reshape(bsxfun(@plus,idxChange',[0; 1]), 1, 2*length(idxChange)), length(tOut)];
+                
+                xx = tOut(idxPlotX);
+                yy = elGram(idxPlotY, iEl);
+                plot(hSub1, xx, yy  / normalizer + iEl);
+                plot(hSub2, xx, yy);
+        end
+
+        ylim(hSub1, [0.5 16.5]);
+        set(hSub1, 'YTick', 1:16);
+        set(hSub1, 'XLimMode', 'auto');
+        ylabel(hSub1, 'Normalized output');
+        if isempty(rOut)
+            ylabel('Current [{\mu}A]');
+        else
+            ylabel('Voltage [V]');
+        end
+        xlabel(hSub2, 'Time [s]');
+        set(hSub2, 'XLimMode', 'auto');
+        linkaxes([hSub1, hSub2], 'x');
+    end
+    
+    elGram = elGram.';
+end
+
+
+function C = myColorMap(scheme)
+if (scheme <= 2) % subdued tones
+    C = [
+        0.1216      0.4706      0.8059  ;
+        0.6510      0.8078      0.8902  ;
+        0.4118      0.6745      0.6314  ;
+        0.2000      0.7275      0.1725  ;
+        0.6980      0.8745      0.5412  ;
+        0.5922      0.6157      0.3882  ;
+        0.9702      0.2020      0.1798  ;
+        0.9843      0.6039      0.6000  ;
+        0.9373      0.4275      0.2745  ;
+        1.0000      0.5980      0       ;
+        0.9922      0.7490      0.4353  ;
+        0.9412      0.6000      0.4196  ;
+        0.5657      0.2392      0.7039  ;
+        0.7422      0.5480      0.7892  ;
+        0.7098      0.6196      0.6039  ;
+        0.7441      0.3990      0.2069  ;
+        ];
+    if (scheme == 2)
+        C = C([1,4,7,10,13,16,3,6,9,12,14,15,2,5,8,11],:);
+    end
+else % strident tones
+    C = [
+        0.1216      0.4706      0.8059  ;
+        0.0         0.82        0.78    ;
+        0.2000      0.7275      0.1725  ;
+        1.0000      0.6480      0       ;
+        0.7441      0.3990      0.2069  ;
+        0.9702      0.2520      0.1798  ;
+        0.9800      0.07        0.75	;
+        0.4557      0.2392      0.8539	;
+        0.4510      0.8078      0.9902  ;
+        0.6         0.92        0.87    ;
+        0.6980      0.8745      0.5412  ;
+        0.9922      0.7490      0.4353  ;
+        0.7373      0.5775      0.3745  ;
+        1.0000      0.6039      0.5000  ;
+        1.0000      0.52        0.85    ;
+        0.7422      0.5480      0.7892  ;
+        ];
+    if (scheme == 3)
+        C = C([1 9 2 10 3 11 4 12 5 13 6 14 7 15 8 16],:);
+    end
+    
+end
+end